{
  "name": "todolist",
  "version": "1.0.0",
  "description": "Todo list library with option to use both web application and node server",
  "main": "start.mjs",
  "scripts": {
    "test": "mocha --harmonize --recursive",
    "run": "cross-env NODE_ENV=production nodemon node start.mjs",
    "dev": "cross-env NODE_ENV=development nodemon node start.mjs"
  },
  "repository": {
    "type": "git",
    "url": "git+https://github.com/Kartagia/todolist.git"
  },
  "keywords": [
    "todolist",
    "webapp",
    "express",
    "firebase"
  ],
  "author": "Antti Kautiainen <antti@kautiainen.com>",
  "license": "MIT",
  "bugs": {
    "url": "https://github.com/Kartagia/todolist/issues"
  },
  "homepage": "https://github.com/Kartagia/todolist#readme",
  "dependencies": {
<<<<<<< HEAD
  },
  "devDependencies": {
    "mocha": "^10.7.3",
    "chai": "^5.1.1",
    "chai-as-promised": "^8.0.0"
=======
    "cookie-parser": "^1.4.6",
    "express": "^4.20.0",
    "react": "^18.3.1",
    "react-dom": "^18.3.1"
  },
  "devDependencies": {
    "cross-env": "^7.0.3",
    "nodemon": "^3.1.4"
>>>>>>> 1855c160
  }
}<|MERGE_RESOLUTION|>--- conflicted
+++ resolved
@@ -25,13 +25,6 @@
   },
   "homepage": "https://github.com/Kartagia/todolist#readme",
   "dependencies": {
-<<<<<<< HEAD
-  },
-  "devDependencies": {
-    "mocha": "^10.7.3",
-    "chai": "^5.1.1",
-    "chai-as-promised": "^8.0.0"
-=======
     "cookie-parser": "^1.4.6",
     "express": "^4.20.0",
     "react": "^18.3.1",
@@ -39,7 +32,9 @@
   },
   "devDependencies": {
     "cross-env": "^7.0.3",
-    "nodemon": "^3.1.4"
->>>>>>> 1855c160
+    "nodemon": "^3.1.4",
+    "mocha": "^10.7.3",
+    "chai": "^5.1.1",
+    "chai-as-promised": "^8.0.0"
   }
 }