--- conflicted
+++ resolved
@@ -14,11 +14,7 @@
 
 /**
  * The api service properties.
-<<<<<<< HEAD
- * @type {import("./apiServices.mjs").ApiServiceParams<Todo, void, EmailUserProperties>} 
-=======
  * @type {import("./apiServices.mjs").IdentifiedApiServiceParams<Todo, void, EmailUserProperties>} 
->>>>>>> f51a5e15
  */
 const apiServiceProps = {
     /**
@@ -77,8 +73,6 @@
         }
     );
     console.groupEnd();
-<<<<<<< HEAD
-=======
 
     console.group("Create dummy sessions");
     service.createSession(id).then(
@@ -97,7 +91,6 @@
 
     console.group("Create dummy todos");
     console.groupEnd();
->>>>>>> f51a5e15
 })();
 
 export default service;